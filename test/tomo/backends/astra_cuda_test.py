--- conflicted
+++ resolved
@@ -69,15 +69,9 @@
     assert proj_data.norm() > 0
 
     # backward
-<<<<<<< HEAD
     reco_data = odl.tomo.astra_cuda_back_projector(proj_data, geom,
                                                    discr_vol_space)
-    assert reco_data.shape == vol_shape
-=======
-    reco_data = odl.tomo.astra_cuda_backward_projector_call(proj_data, geom,
-                                                            discr_vol_space)
     assert reco_data.shape == discr_vol_space.shape
->>>>>>> 844e0f3b
     assert reco_data.norm() > 0
 
 
@@ -120,15 +114,9 @@
     assert proj_data.norm() > 0
 
     # backward
-<<<<<<< HEAD
     reco_data = odl.tomo.astra_cuda_back_projector(proj_data, geom,
                                                    discr_vol_space)
-    assert reco_data.shape == vol_shape
-=======
-    reco_data = odl.tomo.astra_cuda_backward_projector_call(proj_data, geom,
-                                                            discr_vol_space)
     assert reco_data.shape == discr_vol_space.shape
->>>>>>> 844e0f3b
     assert reco_data.norm() > 0
 
 
