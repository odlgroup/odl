# Copyright 2014, 2015 Holger Kohr, Jonas Adler
#
# This file is part of RL.
#
# RL is free software: you can redistribute it and/or modify
# it under the terms of the GNU General Public License as published by
# the Free Software Foundation, either version 3 of the License, or
# (at your option) any later version.
#
# RL is distributed in the hope that it will be useful,
# but WITHOUT ANY WARRANTY; without even the implied warranty of
# MERCHANTABILITY or FITNESS FOR A PARTICULAR PURPOSE.  See the
# GNU General Public License for more details.
#
# You should have received a copy of the GNU General Public License
# along with RL.  If not, see <http://www.gnu.org/licenses/>.


# Imports for common Python 2/3 codebase
from __future__ import unicode_literals, print_function, division
from __future__ import absolute_import
try:
    from builtins import str, object, super
except ImportError:  # Versions < 0.14 of python-future
    from future.builtins import str, object, super
from future.utils import with_metaclass
from future import standard_library

# External module imports
from numbers import Number

# RL imports
from RL.utility.utility import errfmt

standard_library.install_aliases()


class DefaultCallOperator(object):
    def _call(self, rhs):
        out = self.range.element()
        self._apply(rhs, out)
        return out


class DefaultApplyOperator(object):
    """Apply the operator.

    This method is not intended to be called by external users.
    It is intended that classes that derive from Operator derive
    from this method.

    Parameters
    ----------

    rhs : element in self.domain
            An object in the domain of this operator. This object is
            "constant", and must not be modified.
            This is the point that the operator should be applied in.

    out : element in self.range
            An object in the range of this operator. This object is
            "mutable", the result should be written to it. The result
            must not depend on the initial state of this element.

    Returns
    -------
    None
    """
    def _apply(self, rhs, out):
        out.assign(self._call(rhs))


class OperatorMeta(type):
    def __new__(cls, name, bases, attrs):
        if "_call" in attrs and "_apply" in attrs:
            return super().__new__(cls, name, bases, attrs)
        elif "_call" in attrs:
            return super().__new__(cls, name, (DefaultApplyOperator,) + bases,
                                   attrs)
        elif "_apply" in attrs:
            return super().__new__(cls, name, (DefaultCallOperator,) + bases,
                                   attrs)
        else:
            return super().__new__(cls, name, bases, attrs)

    def __call__(cls, *args, **kwargs):
        obj = type.__call__(cls, *args, **kwargs)
        if not hasattr(obj, 'domain'):
            raise NotImplementedError(errfmt('''
            'Operator' instances must have a 'domain' attribute'''))
        if not hasattr(obj, 'range'):
            raise NotImplementedError(errfmt('''
            'Operator' instances must have a 'range' attribute'''))
        if not hasattr(obj, '_call') and not hasattr(obj, '_apply'):
            raise NotImplementedError(errfmt('''
            'Operator' instances must have a '_call' and/or '_apply'
            attribute'''))

        return obj


class Operator(with_metaclass(OperatorMeta, object)):
    """Abstract operator

    A subclass of this has to have the attributes

    domain : AbstractSet
            The set this operator takes values from

    range : AbstractSet
            The set this operator takes values in


    It also needs to implement a method that evaluates the operator.
    TODO FIX DOCUMENTATION HERE

    _apply(self, rhs, out)

    Where the arguments are

    rhs : domain element
          The point the operator should be evaluated in.

    out : range element
          The result of the evaluation.


    """

    def derivative(self, point):
        """ Get the derivative operator of this operator at `point`
        """
        raise NotImplementedError(errfmt('''
        derivative not implemented for this operator ({})
        '''.format(self)))

    # Implicitly defined operators
    def apply(self, rhs, out):
        """ Apply this operator in place.   Informally: out = f(rhs)

        Parameters
        ----------

        rhs : element in self.domain
              An object in the domain of this operator. This object is
              "constant", and will not be modified.
              This is the point that the operator should be applied in.

        out : element in self.range
              An object in the range of this operator. This object is
              "mutable", the result will be written to it. The result
              is independent of the state of this element.

        Returns
        -------
        None

        Example
        -------

        >>> rn = RN(3)
        >>> Op = IdentityOperator(rn)
        >>> x = rn.element([1, 2, 3])
        >>> y = rn.element()
        >>> Op.apply(x, y)
        >>> y
        [1.0, 2.0, 3.0]
        """

        if not self.domain.contains(rhs):
            raise TypeError(errfmt('''
            rhs ({}) is not in the domain of this operator ({})
            '''.format(rhs, self)))

        if not self.range.contains(out):
            raise TypeError(errfmt('''
            out ({}) is not in the range of this operator ({})
            '''.format(out, self)))

        if rhs is out:
            raise ValueError(errfmt('''
            rhs ({}) is the same as out ({}) operators do not permit
            aliased arguments
            '''.format(rhs, out)))

        self._apply(rhs, out)

    def __call__(self, rhs):
        """ Evaluates the operator. The output element is allocated
        dynamically.

        Parameters
        ----------
        rhs : element in self.domain
              An object in the domain of this operator. This object is
              "constant", and will not be modified.
              This is the point that the operator should be applied in.

        Returns
        -------
        element in self.range
            The result of evaluating the operator.

        Example
        -------

        >>> rn = RN(3)
        >>> Op = IdentityOperator(rn)
        >>> x = rn.element([1, 2, 3])
        >>> Op(x)
        [1.0, 2.0, 3.0]
        """

        if not self.domain.contains(rhs):
            raise TypeError(errfmt('''
            rhs ({}) is not in the domain of this operator ({})
            '''.format(rhs, self)))

        return self._call(rhs)

    def __add__(self, other):
        """ Operator addition (A+B)(x) = A(x) + B(x)
        """

        return OperatorSum(self, other)

    def __mul__(self, other):
        """Right multiplication of operators with scalars
        (A*a)(x) = A(a*x)

        Note that left and right multiplication of operators is
        different.

        Parameters
        ----------
        other : Operator
                Operator with same domain and range as this operator

        Returns
        -------
        OperatorRightScalarMultiplication instance

        Example
        -------

        >>> rn = RN(3)
        >>> Op = IdentityOperator(rn)
        >>> x = rn.element([1, 2, 3])
        >>> Op(x)
        [1.0, 2.0, 3.0]
        >>> Scaled = Op * 3
        >>> Scaled(x)
        [3.0, 6.0, 9.0]
        """

        return OperatorRightScalarMultiplication(self, other)

    def __rmul__(self, other):
        """ Left multiplication of operators with scalars
        (a*A)(x) = a*A(x)

        Note that left and right multiplication of operators is
        different.

        Parameters
        ----------
        other : Operator
                Operator with same domain and range as this operator

        Returns
        -------
        OperatorLeftScalarMultiplication instance

        Example
        -------

        >>> rn = RN(3)
        >>> Op = IdentityOperator(rn)
        >>> x = rn.element([1, 2, 3])
        >>> Op(x)
        [1.0, 2.0, 3.0]
        >>> Scaled = 3 * Op
        >>> Scaled(x)
        [3.0, 6.0, 9.0]
        """

        return OperatorLeftScalarMultiplication(self, other)

    def __str__(self):
        return self.__class__.__name__

    def __repr__(self):
        return (self.__class__.__name__ + ": " + str(self.domain) +
                "->" + str(self.range))


class OperatorSum(Operator):
    """ Expression type for the sum of operators.

    Sum is only well defined for Operators between LinearSpace:s

    Parameters
    ----------

    op1 : Operator
          The first operator
    op2 : Operator
          Operator with the same domain and range as op1
    tmp : Element in the range
          Used to avoid the creation of a
          temporary when applying the operator.
    """
    def __init__(self, op1, op2, tmp=None):
        if op1.range != op2.range:
            raise TypeError(errfmt('''
            OperatorSum requires that ranges of operators are equal. Given
            ranges do not match ({}, {}).
            '''.format(op1.range, op2.range)))

        if op1.domain != op2.domain:
            raise TypeError(errfmt('''
            OperatorSum requires that domains of operators are equal. Given
            domains do not match ({}, {}).
            '''.format(op1.domain, op2.domain)))

        if tmp is not None and not op1.domain.contains(tmp):
            raise TypeError(errfmt('''
            Tmp ({}) must be an element in the range of the operators ({}).
            '''.format(tmp, op1.domain)))

        self._op1 = op1
        self._op2 = op2
        self._tmp = tmp

    def _call(self, rhs):
        tmp = self._op1._call(rhs)
        tmp += self._op2._call(rhs)
        return tmp

    def _apply(self, rhs, out):
        tmp = self._tmp if self._tmp is not None else self.range.element()
        self._op1._apply(rhs, out)
        self._op2._apply(rhs, tmp)
        out += tmp

    @property
    def domain(self):
        return self._op1.domain

    @property
    def range(self):
        return self._op1.range

    def __repr__(self):
        return 'OperatorSum( ' + repr(self._op1) + ", " + repr(self._op2) + ')'

    def __str__(self):
        return '(' + str(self._op1) + ' + ' + str(self._op2) + ')'


class OperatorComposition(Operator):
    """Expression type for the composition of operators

    OperatorComposition(left, right)(x) = left(right(x))

    Parameters
    ----------

    op1 : Operator
          The first operator
    op2 : Operator
          Operator with the same domain and range as op1
    tmp : Element in the range of this operator
          Used to avoid the creation of a
          temporary when applying the operator.
    """

    def __init__(self, left, right, tmp=None):
        if right.range != left.domain:
            raise TypeError(errfmt('''
            Range of right operator ({}) does not equal domain of left
            operator ({})
            '''.format(right.range, left.domain)))

        if tmp is not None and not right.range.contains(tmp):
            raise TypeError(errfmt('''
            Tmp ({}) must be an element in the range of the operators ({}).
            '''.format(tmp, left.domain)))

        self._left = left
        self._right = right
        self._tmp = tmp

    def _call(self, rhs):
        return self._left._call(self._right._call(rhs))

    def _apply(self, rhs, out):
        tmp = (self._tmp if self._tmp is not None
               else self._right.range.element())
        self._right._apply(rhs, tmp)
        self._left._apply(tmp, out)

    @property
    def domain(self):
        return self._right.domain

    @property
    def range(self):
        return self._left.range

    def __repr__(self):
        return ('OperatorComposition( ' + repr(self._left) + ', ' +
                repr(self._right) + ')')

    def __str__(self):
        return str(self._left) + ' o ' + str(self._right)


class OperatorPointwiseProduct(Operator):
    """Pointwise multiplication of operators defined on Banach Algebras
    (with pointwise multiplication)

    OperatorPointwiseProduct(op1, op2)(x) = op1(x) * op2(x)
    """

    def __init__(self, op1, op2):
        if op1.range != op2.range:
            raise TypeError(errfmt('''
            Ranges ({}, {}) of operators are not equal
            '''.format(op1.range, op2.range)))

        if op1.domain != op2.domain:
            raise TypeError(errfmt('''
            Domains ({}, {}) of operators are not equal
            '''.format(op1.domain, op2.domain)))

        self._op1 = op1
        self._op2 = op2

    def _call(self, rhs):
        tmp = self._op1._call(rhs)
        tmp *= self._op2._call(rhs)
        return tmp

    def _apply(self, rhs, out):
        tmp = self._op2.range.element()
        self._op1._apply(rhs, out)
        self._op2._apply(rhs, tmp)
        out *= tmp

    @property
    def domain(self):
        return self._op1.domain

    @property
    def range(self):
        return self._op1.range


class OperatorLeftScalarMultiplication(Operator):
    """Expression type for the left multiplication of operators with
    scalars

    OperatorLeftScalarMultiplication(op, scalar)(x) = scalar * op(x)
    """

    def __init__(self, op, scalar):
        if not op.range.field.contains(scalar):
            raise TypeError(errfmt('''
            'scalar' ({}) not compatible with field of range ({}) of 'op'
            '''.format(scalar, op.range.field)))

        self._op = op
        self._scalar = scalar

    def _call(self, rhs):
        tmp = self._op._call(rhs)
        tmp *= self._scalar
        return tmp

    def _apply(self, rhs, out):
        self._op._apply(rhs, out)
        out *= self._scalar

    @property
    def domain(self):
        return self._op.domain

    @property
    def range(self):
        return self._op.range

    def __repr__(self):
        return ('OperatorLeftScalarMultiplication( ' + repr(self._op) +
                ', ' + repr(self._scalar) + ')')

    def __str__(self):
        return str(self._scalar) + " * " + str(self._op)


class OperatorRightScalarMultiplication(Operator):
    """Expression type for the right multiplication of operators with
    scalars.

    OperatorRightScalarMultiplication(op, scalar)(x) = op(scalar * x)

    Typically slower than left multiplication since this requires a
    copy.

    Parameters
    ----------

    op : Operator
         Any operator whose range supports `*= scalar`
    scalar : Number
             An element in the field of the domain of op
    tmp : Element in the range of this operator
          Used to avoid the creation of a
          temporary when applying the operator.
    """

    def __init__(self, op, scalar, tmp=None):
        if not op.domain.field.contains(scalar):
            raise TypeError(errfmt('''
            'scalar' ({}) not compatible with field of domain ({}) of 'op'
            '''.format(scalar, op.domain.field)))

        if tmp is not None and not op.domain.contains(tmp):
            raise TypeError(errfmt('''
            'tmp' ({}) must be an element in the domain of 'op' ({}).
            '''.format(tmp, op.domain)))

        self._op = op
        self._scalar = scalar
        self._tmp = tmp

    def _call(self, rhs):
        return self._op._call(self._scalar * rhs)

    def _apply(self, rhs, out):
        tmp = self._tmp if self._tmp is not None else self.domain.element()
        tmp.lincomb(self._scalar, rhs)
        self._op._apply(tmp, out)

    @property
    def domain(self):
        return self._op.domain

    @property
    def range(self):
        return self._op.range

    def __repr__(self):
        return ('OperatorRightScalarMultiplication( ' + self._op.__repr__() +
                ', ' + repr(self._scalar) + ')')

    def __str__(self):
        return str(self._op) + " * " + str(self._scalar)


# DEFINITION OF LINEAR OPERATOR AND RELATED METHODS
class LinearOperator(Operator):
    """ Linear operator, satisfies A(a*x + b*y) = a*A(x) + b*A(y)

    LinearOperators are only defied on LinearSpace:s.
    """

    @property
    def adjoint(self):
        """Apply the adjoint of the operator. Abstract, should be
        implemented by subclasses.

<<<<<<< HEAD
        Public callers should instead use apply_adjoint which provides
=======
        Public callers should instead use adjoint.apply which provides
>>>>>>> 9dfde9be
        type checking.
        """
        raise NotImplementedError(errfmt('''
        getDerivative not implemented for this operator ({})
        '''.format(self)))

    # Implicitly defined operators
    @property
    def T(self):
        """ Get the adjoint of this operator such that:

<<<<<<< HEAD
        op.T.apply(rhs, out) = op.apply_adjoint(rhs,out)
        and
        op.T.apply_adjoint(rhs, out) = op.apply(rhs,out)
=======
        op.T.apply(rhs, out) = op.adjoint.apply(rhs,out)
        and
        op.T.adjoint.apply(rhs, out) = op.apply(rhs,out)
>>>>>>> 9dfde9be
        """
        return self.adjoint

    def derivative(self, point):
        """ The derivative of linear operators is the operator itself
        """
        return self

    def __add__(self, other):
        """Operator addition

        (self + other)(x) = self(x) + other(x)
        """

        if isinstance(other, LinearOperator):  # Special if both are linear
            return LinearOperatorSum(self, other)
        else:
            return super().__add__(other)

    def __mul__(self, other):
        """Multiplication of operators with scalars.

        (a*A)(x) = a * A(x)
        (A*a)(x) = a * A(x)
        """

        if isinstance(other, Number):
            return LinearOperatorScalarMultiplication(self, other)
        else:
            raise TypeError('Expected an operator or a scalar')

    __rmul__ = __mul__


class SelfAdjointOperator(LinearOperator):
    """ Special case of self adjoint operators where A(x) = A.T(x)
    """

    @property
    def adjoint(self):
        return self

    @property
    def range(self):
        return self.domain


class LinearOperatorSum(OperatorSum, LinearOperator):
    """Expression type for the sum of linear operators
    """
    def __init__(self, op1, op2, tmp_ran=None, tmp_dom=None):
        """Create the abstract operator sum defined by:

        LinearOperatorSum(op1, op2)(x) = op1(x) + op2(x)

        Args:
            LinearOperator  `op1`      The first operator
            LinearOperator  `op2`      The second operator
            Vector          `tmp_ran`  A vector in the domain of this operator.
                                       Used to avoid the creation of a
                                       temporary when applying the operator.
            Vector          `tmp_dom`  A vector in the range of this operator.
                                       Used to avoid the creation of a
                                       temporary when applying the adjoint of
                                       this operator.
        """
        if not isinstance(op1, LinearOperator):
            raise TypeError(errfmt('''
            op1 ({}) is not a LinearOperator. LinearOperatorSum is only
            defined for LinearOperators.'''.format(op1)))
        if not isinstance(op2, LinearOperator):
            raise TypeError(errfmt('''
            op2 ({}) is not a LinearOperator. LinearOperatorSum is only
            defined for LinearOperators.'''.format(op2)))

        super().__init__(op1, op2, tmp_ran)
        self._tmp_dom = tmp_dom

    @property
    def adjoint(self):
        return LinearOperatorSum(self._op1.adjoint, self._op2.adjoint,
                                 self._tmp_dom, self._tmp)


class LinearOperatorComposition(OperatorComposition, LinearOperator):
    """Expression type for the composition of linear operators
    """

    def __init__(self, left, right, tmp=None):
        """ Create the abstract operator composition defined by:

        LinearOperatorComposition(left, right)(x) = left(right(x))

        With adjoint defined by
        LinearOperatorComposition(left, right).T(y) = right.T(left.T(y))

        Args:
            LinearOperator  `left`      The first operator
            LinearOperator  `right`     The second operator
            Vector          `tmp`       A vector in the range of `right`.
                                        Used to avoid the creation of a
                                        temporary when applying the operator.
        """

        if not isinstance(left, LinearOperator):
            raise TypeError(errfmt('''
            left ({}) is not a LinearOperator. LinearOperatorComposition is
            only defined for LinearOperators'''.format(left)))
        if not isinstance(right, LinearOperator):
            raise TypeError(errfmt('''
            right ({}) is not a LinearOperator. LinearOperatorComposition is
            only defined for LinearOperators'''.format(right)))

        super().__init__(left, right, tmp)

    @property
    def adjoint(self):
        return LinearOperatorComposition(self._right.adjoint,
                                         self._left.adjoint, self._tmp)


class LinearOperatorScalarMultiplication(OperatorLeftScalarMultiplication,
                                         LinearOperator):
    """Expression type for the multiplication of operators with scalars
    """

    def __init__(self, op, scalar):
        """ Create the LinearOperatorScalarMultiplication defined by

        LinearOperatorScalarMultiplication(op, scalar)(x) = scalar * op(x)

        Args:
            Operator    `op`        Any operator
            Scalar      `scalar`    An element in the field of the domain
                                    of `op`
        """
        if not isinstance(op, LinearOperator):
            raise TypeError(errfmt('''
            op ({}) is not a LinearOperator.
            LinearOperatorScalarMultiplication is only defined for
            LinearOperators'''.format(op)))

        super().__init__(op, scalar)

    @property
    def adjoint(self):
        return LinearOperatorScalarMultiplication(self._op.adjoint,
                                                  self._scalar)<|MERGE_RESOLUTION|>--- conflicted
+++ resolved
@@ -570,11 +570,7 @@
         """Apply the adjoint of the operator. Abstract, should be
         implemented by subclasses.
 
-<<<<<<< HEAD
-        Public callers should instead use apply_adjoint which provides
-=======
         Public callers should instead use adjoint.apply which provides
->>>>>>> 9dfde9be
         type checking.
         """
         raise NotImplementedError(errfmt('''
@@ -586,15 +582,9 @@
     def T(self):
         """ Get the adjoint of this operator such that:
 
-<<<<<<< HEAD
-        op.T.apply(rhs, out) = op.apply_adjoint(rhs,out)
-        and
-        op.T.apply_adjoint(rhs, out) = op.apply(rhs,out)
-=======
         op.T.apply(rhs, out) = op.adjoint.apply(rhs,out)
         and
         op.T.adjoint.apply(rhs, out) = op.apply(rhs,out)
->>>>>>> 9dfde9be
         """
         return self.adjoint
 
