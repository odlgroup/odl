--- conflicted
+++ resolved
@@ -28,12 +28,9 @@
 
 # Internal
 import odl
-<<<<<<< HEAD
 
 
 # TODO: use is_periodic instead of as_midp once periodic discr. are available
-=======
->>>>>>> 96352f36
 
 # Discrete reconstruction space
 discr_reco_space = odl.uniform_discr([-20, -20, -20],
@@ -47,14 +44,8 @@
 dparams = odl.Rectangle([-50, -50], [50, 50])
 agrid = odl.uniform_sampling(angle_intvl, 360, as_midp=False)
 dgrid = odl.uniform_sampling(dparams, [558, 558])
-<<<<<<< HEAD
 geom = odl.tomo.CircularConeFlatGeometry(angle_intvl, dparams, src_rad,
                                          det_rad, agrid, dgrid)
-=======
-geom = odl.tomo.CircularConeFlatGeometry(angle_intvl, dparams,
-                                         src_rad, det_rad,
-                                         agrid, dgrid)
->>>>>>> 96352f36
 
 # X-ray transform
 xray_trafo = odl.tomo.DiscreteXrayTransform(discr_reco_space, geom,
@@ -69,11 +60,7 @@
 # Back projection
 discr_reco_data = xray_trafo.adjoint(discr_proj_data)
 
-<<<<<<< HEAD
-discr_reco_data.show()
-=======
 # Shows a slice of the phantom, projections, and reconstruction
 discr_vol_data.show(indices=np.s_[:, :, 150])
 discr_proj_data.show(indices=np.s_[0, :, :])
-discr_reco_data.show(indices=np.s_[:, :, 150])
->>>>>>> 96352f36
+discr_reco_data.show(indices=np.s_[:, :, 150])