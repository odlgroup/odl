# Copyright 2014, 2015 The ODL development group
#
# This file is part of ODL.
#
# ODL is free software: you can redistribute it and/or modify
# it under the terms of the GNU General Public License as published by
# the Free Software Foundation, either version 3 of the License, or
# (at your option) any later version.
#
# ODL is distributed in the hope that it will be useful,
# but WITHOUT ANY WARRANTY; without even the implied warranty of
# MERCHANTABILITY or FITNESS FOR A PARTICULAR PURPOSE.  See the
# GNU General Public License for more details.
#
# You should have received a copy of the GNU General Public License
# along with ODL.  If not, see <http://www.gnu.org/licenses/>.

"""Fanbeam geometries."""

# Imports for common Python 2/3 codebase
from __future__ import print_function, division, absolute_import
from future import standard_library
standard_library.install_aliases()
from builtins import super

# External
import numpy as np

# Internal
from odl.tomo.geometry.detector import Flat1dDetector
from odl.tomo.geometry.geometry import DivergentBeamGeometry
from odl.tomo.util.utility import euler_matrix


__all__ = ('FanFlatGeometry',)


class FanFlatGeometry(DivergentBeamGeometry):

    """Abstract 2d fan beam geometry.

    The source moves on a circle with radius ``r``, and the detector
    reference point is opposite to the source on a circle with radius
    ``R``.

    The motion parameter is the (1d) rotation angle parameterizing source and
    detector positions.
    """

    def __init__(self, agrid, dgrid, src_radius, det_radius,
                 src_to_det=[1, 0], detector_axis=None):
        """Initialize a new instance.

        Parameters
        ----------
        agrid : 1-dim. `TensorGrid`
            A sampling grid for angles
        dgrid : 1-dim. `TensorGrid`
            A sampling grid for the detector
        src_radius : positive `float`
            Radius of the source circle, must be positive
        det_radius : positive `float`
            Radius of the detector circle, must be positive
<<<<<<< HEAD
        agrid : 1-dim. `TensorGrid`, optional
            A sampling grid for `angle_intvl`
=======
>>>>>>> 844e0f3b
        src_to_det : 2-element array, optional
            The direction from the source to the point (0) of the detector
            angle=0
        detector_axis : 2-element array, optional
            Unit direction along the detector parameter of the detector.
            Default: (normalized) [-self.src_to_det[1], self.src_to_det[0]]
        """

        self._src_to_det = (np.array(src_to_det) /
                            np.linalg.norm(src_to_det))

        if detector_axis is None:
            # Rotated by 90 degrees according to right hand rule
            detector_axis = np.array([-self._src_to_det[1],
                                      self._src_to_det[0]])

        self._src_radius = float(src_radius)
        if src_radius <= 0:
            raise ValueError('source circle radius {} is not positive.'
                             ''.format(src_radius))
        self._det_radius = float(det_radius)
        if det_radius <= 0:
            raise ValueError('detector circle radius {} is not positive.'
                             ''.format(det_radius))

        detector = Flat1dDetector(dgrid, detector_axis)
        super().__init__(2, agrid, detector)

    @property
    def src_radius(self):
        """Source circle radius of this geometry."""
        return self._src_radius

    @property
    def det_radius(self):
        """Detector circle radius of this geometry."""
        return self._det_radius

    def src_position(self, angle):
        """The source position function.

        Parameters
        ----------
        angle : `float`
            The motion parameters given in radian. It must be contained in
            this geometry's motion parameter set

        Returns
        -------
        point : `numpy.ndarray`, shape (2,)
            The source position on the circle with radius `r` at the given
            rotation angle ``phi``, defined as ``-r * (cos(phi), sin(phi))``
        """
        angle = float(angle)
        if angle not in self.motion_params:
            raise ValueError('angle {} is not in the valid range {}.'
                             ''.format(angle, self.motion_params))

        # Distance from 0 to source
        origin_to_det = -self.src_radius * self._src_to_det
        return self.rotation_matrix(angle).dot(origin_to_det)

    def det_refpoint(self, angle):
        """The detector reference point function.

        Parameters
        ----------
        angle : `float`
            The motion parameter given in radian. It must be
            contained in this geometry's motion parameter set

        Returns
        -------
        point : `numpy.ndarray`, shape (2,)
            The reference point on the circle with radius ``R`` at a given
            rotation angle ``phi`` defined as ``R * (cos(phi), sin(phi))``
        """
        angle = float(angle)
        if angle not in self.motion_params:
            raise ValueError('angle {} is not in the valid range {}.'
                             ''.format(angle, self.motion_params))

        # Distance from 0 to detector
        origin_to_det = self.det_radius * self._src_to_det
        return self.rotation_matrix(angle).dot(origin_to_det)

    def rotation_matrix(self, angle):
        """The detector rotation function.

        Parameters
        ----------
        angle : `float`
            The motion parameter given in radian. It must be
            contained in this geometry's `motion_params`

        Returns
        -------
        rot : `numpy.ndarray`, shape (2, 2)
            The rotation matrix mapping the standard basis vectors in
            the fixed ("lab") coordinate system to the basis vectors of
            the local coordinate system of the detector reference point,
            expressed in the fixed system
        """
        angle = float(angle)
        if angle not in self.motion_params:
            raise ValueError('angle {} not in the valid range {}.'
                             ''.format(angle, self.motion_params))
        return euler_matrix(angle)

    # TODO: back projection weighting function?

    def __repr__(self):
        """Returns ``repr(self)``."""
        arg_fstr = '{!r}, {!r}, src_radius={}, det_radius={}'

        if not np.allclose(self._src_to_det, [1, 0]):
            arg_fstr += ',\n    src_to_det={src_to_det!r}'

        default_axis = [-self._src_to_det[1], self._src_to_det[0]]
        if not np.allclose(self.detector.detector_axis, default_axis):
            arg_fstr += ',\n    detector_axes={detector_axes!r}'

        arg_str = arg_fstr.format(self.motion_grid, self.det_grid,
                                  self.src_radius, self.det_radius,
                                  src_to_det=self._src_to_det,
                                  detector_axis=self.detector.detector_axis)

        return '{}({})'.format(self.__class__.__name__, arg_str)<|MERGE_RESOLUTION|>--- conflicted
+++ resolved
@@ -43,7 +43,7 @@
     reference point is opposite to the source on a circle with radius
     ``R``.
 
-    The motion parameter is the (1d) rotation angle parameterizing source and
+    The motion parameter is the (1d) rotation angle parametrizing source and
     detector positions.
     """
 
@@ -61,11 +61,8 @@
             Radius of the source circle, must be positive
         det_radius : positive `float`
             Radius of the detector circle, must be positive
-<<<<<<< HEAD
         agrid : 1-dim. `TensorGrid`, optional
             A sampling grid for `angle_intvl`
-=======
->>>>>>> 844e0f3b
         src_to_det : 2-element array, optional
             The direction from the source to the point (0) of the detector
             angle=0
