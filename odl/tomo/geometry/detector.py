--- conflicted
+++ resolved
@@ -57,7 +57,7 @@
         ----------
         ndim : non-negative `int`
             The number of dimensions of the detector
-        grid : `TensorGrid`, optional
+        grid : `TensorGrid`
             A sampling grid for the parameter set
         """
 
@@ -202,18 +202,8 @@
 
         Parameters
         ----------
-<<<<<<< HEAD
-        params : `Interval` or 1-dim. `IntervalProd`
-            The range of the parameters defining the detector area.
-        detector_axis : 2-element array
-            Unit direction along the detector parameter of the detector.
-        grid : 1-dim. `TensorGrid`, optional
-            A sampling grid for the parameter interval, in which it must
-            be contained
-=======
         grid : 1-dim. `TensorGrid`
             A sampling grid for the parameter interval (pixels)
->>>>>>> 844e0f3b
         """
 
         super().__init__(1, grid)
@@ -351,7 +341,7 @@
 
     """A 1d detector lying on a section of a circle.
 
-    The reference circular section is part of a circle with radius ``r``,
+    The reference circular section is part of a circle with radius ``r``
     which is shifted by the vector ``(-r, 0)`` such that the parameter
     value 0 results in the detector reference point ``(0, 0)``.
 
