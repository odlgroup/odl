--- conflicted
+++ resolved
@@ -358,17 +358,10 @@
             self._call(x, out=out, **kwargs)
 
         # Check output values
-        if bounds_check:
-            if not self.range.contains_all(out):
-<<<<<<< HEAD
-                raise ValueError('out {!r} contains points outside '
-                                 'the range {!r}.'
-                                 ''.format(out, self.range))
-=======
-                raise ValueError('output contains points outside '
-                                 'the range {}.'
-                                 ''.format(self.range))
->>>>>>> 4f0ddb17
+        if bounds_check and not self.range.contains_all(out):
+            raise ValueError('out {!r} contains points outside '
+                             'the range {!r}.'
+                             ''.format(out, self.range))
 
         # Numpy does not implement __complex__ for arrays (in contrast to
         # __float__), so we have to fish out the scalar ourselves.
