--- conflicted
+++ resolved
@@ -27,7 +27,7 @@
 
 from future import standard_library
 standard_library.install_aliases()
-from builtins import int, super
+from builtins import super
 from future.utils import native
 
 # External module imports
@@ -138,22 +138,8 @@
                 return self.element_type(self, arr)
         else:
             if data_ptr is None:
-<<<<<<< HEAD
                 inp = np.array(inp, copy=False, dtype=self.dtype, ndmin=1)
-
-                # TODO: this causes `op(1)` to be interpreted as
-                # `op(<array of ones>)`. Do we want that?
-                if inp.shape == (1,):
-                    arr = np.empty(self.size, dtype=self.dtype)
-                    arr[:] = inp
-                elif inp.shape == (self.size,):
-                    arr = inp
-                else:
-=======
-                arr = np.atleast_1d(inp).astype(self.dtype, copy=False)
-
                 if arr.shape != (self.size,):
->>>>>>> 04010e33
                     raise ValueError('input shape {} not broadcastable to '
                                      'shape ({},).'.format(inp.shape,
                                                            self.size))
