[metadata]
name = odl
version = file: odl/VERSION
description = Operator Discretization Library
long_description = file: README.md
long_description_content_type = text/markdown
author = Jonas Adler, Holger Kohr, and the ODL Contributors
author_email = odl@math.kth.se
license = MPL-2.0
license_file = LICENSE
url = https://github.com/odlgroup/odl
download_url = https://github.com/odlgroup/odl/archive/master.zip
platforms = any
keywords = research, development, mathematics, prototyping, imaging, tomography
# See https://pypi.org/classifiers/
classifiers =
    Development Status :: 4 - Beta
    Intended Audience :: Developers
    Intended Audience :: Science/Research
    Intended Audience :: Education
    Topic :: Scientific/Engineering
    Topic :: Scientific/Engineering :: Mathematics
    Topic :: Scientific/Engineering :: Artificial Intelligence
    Topic :: Scientific/Engineering :: Physics
    Topic :: Scientific/Engineering :: Medical Science Apps.
    Topic :: Software Development
    Topic :: Software Development :: Libraries
    Topic :: Software Development :: Libraries :: Python Modules
    License :: OSI Approved :: Mozilla Public License 2.0 (MPL 2.0)
    Programming Language :: Python :: 3.7
    Programming Language :: Python :: 3.8
    Programming Language :: Python :: 3.9
    Programming Language :: Python :: 3.10
    Programming Language :: Python :: 3.11
    Programming Language :: Python :: 3.12
    Operating System :: OS Independent

[options]
packages = find:
install_requires =
    setuptools >=65.6
    future >=0.16
    packaging >=17.0
<<<<<<< HEAD
    numpy >2
    scipy >=1.15
=======
    numpy >=2.1, <2.2
    scipy >=1.1
>>>>>>> c5cfc5b8
python_requires = >=3.7
tests_require =
    pytest >=5.4.0 ; python_version >= "3"
    coverage >=4.0
    coveralls
include_package_data = True

[options.packages.find]
exclude =
    doc
    examples
    conda
    tools

[options.package_data]
tests = odl/test, odl/pytest.ini

[options.extras_require]
testing =
    pytest >=3.1, <5.0 ; python_version <= "2.7"
    pytest >=5.4.0 ; python_version >= "3"
    coverage >=4.0
    coveralls
all =
    pytest >=3.1, <5.0 ; python_version <= "2.7"
    pytest >=5.4.0 ; python_version >= "3"
    coverage >=4.0
    coveralls
    matplotlib
    pyfftw
    pywavelets >=1.8
    scikit-image >= 0.25

[options.entry_points]
pytest11 = odl_plugins=odl.util.pytest_config

[bdist_wheel]
universal = 1

[tool:pytest]
testpaths = odl
doctest_optionflags = NORMALIZE_WHITESPACE IGNORE_EXCEPTION_DETAIL ELLIPSIS
addopts = --doctest-modules --strict-markers
xfail_strict=true

[tool:isort]
# Options: https://github.com/timothycrosley/isort#configuring-isort
line_length = 79
multi_line_output = 4

[tool:pycodestyle]
ignore = E402, E741, W503, W504
max-line-length = 79
statistics = True
exclude =
    .git
    __init__.py

[tool:flake8]
# Options: http://flake8.pycqa.org/en/latest/user/configuration.html
# Error codes: http://flake8.pycqa.org/en/latest/user/error-codes.html
max-line-length = 79
exclude =
    .git
    __pycache__

[coverage:run]
branch = False
include =
    odl/*
omit =
    */__init__.py
    odl/test/*
    odl/diagnostics/*
    odl/space/entry_points.py
    odl/util/graphics.py
    odl/util/npy_compat.py
    odl/util/pytest_config.py
    odl/util/testutils.py

    # Omit until we add ASTRA to our CI pipelines
    odl/tomo/operators/ray_trafo.py
    odl/tomo/backends/*

[coverage:report]
# Regexes for lines to exclude from consideration
exclude_lines =
    # Have to re-enable the standard pragma
    pragma: no cover

    # Don't complain if tests don't hit defensive assertion code:
    assert False
    raise AssertionError
    raise NotImplementedError
    return NotImplemented

    # Skip imports and __all__
    import *
    __all__

    # Don't complain if non-runnable code isn't run:
    if 0:
    if False:
    if __name__ == '__main__':

ignore_errors = True

[coverage:html]
directory = htmlcov<|MERGE_RESOLUTION|>--- conflicted
+++ resolved
@@ -41,13 +41,10 @@
     setuptools >=65.6
     future >=0.16
     packaging >=17.0
-<<<<<<< HEAD
-    numpy >2
+
+    numpy >=2.3
     scipy >=1.15
-=======
-    numpy >=2.1, <2.2
-    scipy >=1.1
->>>>>>> c5cfc5b8
+
 python_requires = >=3.7
 tests_require =
     pytest >=5.4.0 ; python_version >= "3"
